--- conflicted
+++ resolved
@@ -39,13 +39,8 @@
     from pygments.formatters import HtmlFormatter
 except:
     logger.critical("cannot import dependency: pygments")
-<<<<<<< HEAD
     sys.exit(1)
-=======
-    from sys import exit
-    exit(1)
-
->>>>>>> e5095c16
+
 try:
     from html import escape
 except ImportError:
