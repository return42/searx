{% from 'oscar/macros.html' import icon %}
<form method="{{ method or 'POST' }}" action="{{ url_for('index') }}" id="search_form" role="search">
  <div class="row">
    <div class="col-xs-12 col-md-8">
      <div class="input-group search-margin">
        <input type="search" name="q" class="form-control" id="q" placeholder="{{ _('Search for...') }}" aria-label="{{ _('Search for...') }}" autocomplete="off" value="{{ q }}">
        <span class="input-group-btn">
            <button type="submit" class="btn btn-default" aria-label="{{ _('Start search') }}"><span class="hide_if_nojs">{{ icon('search') }}</span><span class="hidden active_if_nojs">{{ _('Start search') }}</span></button>
        </span>
      </div>
    </div>
    <div class="col-xs-6 col-md-2 search-margin">
<<<<<<< HEAD
        {% include 'oscar/time-range.html' %}
    </div>
    <div class="col-xs-6 col-md-2 search-margin">
        {% include 'oscar/languages.html' %}
=======
        {%- include 'oscar/time-range.html' -%}
    </div>
    <div class="col-xs-6 col-md-2 search-margin">
        {%- include 'oscar/languages.html' -%}
>>>>>>> 50e1fcaa
    </div>
  </div>
  <div class="row">
    <div class="col-sm-12">
<<<<<<< HEAD
        {% include 'oscar/categories.html' %}
=======
        {%- include 'oscar/categories.html' -%}
>>>>>>> 50e1fcaa
    </div>
  </div>
</form><!-- / #search_form_full --><|MERGE_RESOLUTION|>--- conflicted
+++ resolved
@@ -10,26 +10,15 @@
       </div>
     </div>
     <div class="col-xs-6 col-md-2 search-margin">
-<<<<<<< HEAD
-        {% include 'oscar/time-range.html' %}
-    </div>
-    <div class="col-xs-6 col-md-2 search-margin">
-        {% include 'oscar/languages.html' %}
-=======
         {%- include 'oscar/time-range.html' -%}
     </div>
     <div class="col-xs-6 col-md-2 search-margin">
         {%- include 'oscar/languages.html' -%}
->>>>>>> 50e1fcaa
     </div>
   </div>
   <div class="row">
     <div class="col-sm-12">
-<<<<<<< HEAD
-        {% include 'oscar/categories.html' %}
-=======
         {%- include 'oscar/categories.html' -%}
->>>>>>> 50e1fcaa
     </div>
   </div>
 </form><!-- / #search_form_full -->