--- conflicted
+++ resolved
@@ -4,17 +4,10 @@
 :website:     https://images.google.com (redirected to subdomain www.)
 :provide-api: yes (https://developers.google.com/custom-search/)
 :using-api:   not the offical, since it needs registration to another service
-<<<<<<< HEAD
-:results:     plain text (utf-8)
-:stable:      yes
-:template:    images.html
-:parse:       url, title, content, source, img_format, thumbnail_src, img_src
-=======
 :results:     HTML
 :stable:      no
 :template:    images.html
 :parse:       url, title, content, source, thumbnail_src, img_src
->>>>>>> 4ad93eb6
 
 For detailed description of the *REST-full* API see: `Query Parameter
 Definitions`_.
@@ -85,11 +78,7 @@
 def request(query, params):
     """Google-Video search request"""
 
-<<<<<<< HEAD
-    language, country = get_lang_country(
-=======
     language, country, lang_country = get_lang_country(
->>>>>>> 4ad93eb6
         # pylint: disable=undefined-variable
         params, supported_languages, language_aliases
     )
@@ -98,11 +87,7 @@
     query_url = 'https://'+ subdomain + '/search' + "?" + urlencode({
         'q':   query,
         'tbm': "isch",
-<<<<<<< HEAD
-        'hl':  language + "-" + country,
-=======
         'hl':  lang_country,
->>>>>>> 4ad93eb6
         'lr': "lang_" + language,
         'ie': "utf8",
         'oe': "utf8",
@@ -118,11 +103,7 @@
     logger.debug("query_url --> %s", query_url)
 
     params['headers']['Accept-Language'] = (
-<<<<<<< HEAD
-        "%s-%s,%s;q=0.8,%s;q=0.5" % (language, country, language, language))
-=======
         "%s,%s;q=0.8,%s;q=0.5" % (lang_country, language, language))
->>>>>>> 4ad93eb6
     logger.debug(
         "HTTP Accept-Language --> %s", params['headers']['Accept-Language'])
     params['headers']['Accept'] = (
