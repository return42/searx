# SPDX-License-Identifier: AGPL-3.0-or-later
"""Google (Web)

<<<<<<< HEAD
@website     https://www.google.com
@provide-api yes (https://developers.google.com/custom-search/)

@using-api   no
@results     HTML
@stable      no (HTML can change)
@parse       url, title, content, number_of_results, answer, suggestion, correction
=======
:website:     https://www.google.com
:provide-api: yes (https://developers.google.com/custom-search/)

:using-api:   not the offical, since it needs registration to another service
:results:     plain text (utf-8)
:stable:      yes
:parse:       url, title, content, number_of_results, answer, suggestion, correction
>>>>>>> dacbee92

For detailed description of the *REST-full* API see: `Query Parameter
Definitions`_.

.. _Query Parameter Definitions:
   https://developers.google.com/custom-search/docs/xml_results#WebSearch_Query_Parameter_Definitions

"""

# pylint: disable=invalid-name, missing-function-docstring

from lxml import html
from flask_babel import gettext
from searx.engines.xpath import extract_text
from searx import logger
from searx.url_utils import urlencode, urlparse
from searx.utils import match_language, eval_xpath

logger = logger.getChild('google engine')

# engine dependent config
categories = ['general']
paging = True
language_support = True
time_range_support = True
safesearch = True
<<<<<<< HEAD

supported_languages_url = 'https://www.google.com/preferences?#languages'

# based on https://en.wikipedia.org/wiki/List_of_Google_domains and tests
default_hostname = 'www.google.com'

country_to_hostname = {
    'BG': 'www.google.bg',      # Bulgaria
    'CZ': 'www.google.cz',      # Czech Republic
    'DE': 'www.google.de',      # Germany
    'DK': 'www.google.dk',      # Denmark
    'AT': 'www.google.at',      # Austria
    'CH': 'www.google.ch',      # Switzerland
    'GR': 'www.google.gr',      # Greece
    'AU': 'www.google.com.au',  # Australia
    'CA': 'www.google.ca',      # Canada
    'GB': 'www.google.co.uk',   # United Kingdom
    'ID': 'www.google.co.id',   # Indonesia
    'IE': 'www.google.ie',      # Ireland
    'IN': 'www.google.co.in',   # India
    'MY': 'www.google.com.my',  # Malaysia
    'NZ': 'www.google.co.nz',   # New Zealand
    'PH': 'www.google.com.ph',  # Philippines
    'SG': 'www.google.com.sg',  # Singapore
    # 'US': 'www.google.us',    # United States, redirect to .com
    'ZA': 'www.google.co.za',   # South Africa
    'AR': 'www.google.com.ar',  # Argentina
    'CL': 'www.google.cl',      # Chile
    'ES': 'www.google.es',      # Spain
    'MX': 'www.google.com.mx',  # Mexico
    'EE': 'www.google.ee',      # Estonia
    'FI': 'www.google.fi',      # Finland
    'BE': 'www.google.be',      # Belgium
    'FR': 'www.google.fr',      # France
    'IL': 'www.google.co.il',   # Israel
    'HR': 'www.google.hr',      # Croatia
    'HU': 'www.google.hu',      # Hungary
    'IT': 'www.google.it',      # Italy
    'JP': 'www.google.co.jp',   # Japan
    'KR': 'www.google.co.kr',   # South Korea
    'LT': 'www.google.lt',      # Lithuania
    'LV': 'www.google.lv',      # Latvia
    'NO': 'www.google.no',      # Norway
    'NL': 'www.google.nl',      # Netherlands
    'PL': 'www.google.pl',      # Poland
    'BR': 'www.google.com.br',  # Brazil
    'PT': 'www.google.pt',      # Portugal
    'RO': 'www.google.ro',      # Romania
    'RU': 'www.google.ru',      # Russia
    'SK': 'www.google.sk',      # Slovakia
    'SI': 'www.google.si',      # Slovenia
    'SE': 'www.google.se',      # Sweden
    'TH': 'www.google.co.th',   # Thailand
    'TR': 'www.google.com.tr',  # Turkey
    'UA': 'www.google.com.ua',  # Ukraine
    # 'CN': 'www.google.cn',    # China, only from China ?
    'HK': 'www.google.com.hk',  # Hong Kong
    'TW': 'www.google.com.tw'   # Taiwan
=======
supported_languages_url = 'https://www.google.com/preferences?#languages'

# based on https://en.wikipedia.org/wiki/List_of_Google_domains and tests
google_domains = {
    'BG': 'google.bg',      # Bulgaria
    'CZ': 'google.cz',      # Czech Republic
    'DE': 'google.de',      # Germany
    'DK': 'google.dk',      # Denmark
    'AT': 'google.at',      # Austria
    'CH': 'google.ch',      # Switzerland
    'GR': 'google.gr',      # Greece
    'AU': 'google.com.au',  # Australia
    'CA': 'google.ca',      # Canada
    'GB': 'google.co.uk',   # United Kingdom
    'ID': 'google.co.id',   # Indonesia
    'IE': 'google.ie',      # Ireland
    'IN': 'google.co.in',   # India
    'MY': 'google.com.my',  # Malaysia
    'NZ': 'google.co.nz',   # New Zealand
    'PH': 'google.com.ph',  # Philippines
    'SG': 'google.com.sg',  # Singapore
    # 'US': 'google.us',    # United States, redirect to .com
    'ZA': 'google.co.za',   # South Africa
    'AR': 'google.com.ar',  # Argentina
    'CL': 'google.cl',      # Chile
    'ES': 'google.es',      # Spain
    'MX': 'google.com.mx',  # Mexico
    'EE': 'google.ee',      # Estonia
    'FI': 'google.fi',      # Finland
    'BE': 'google.be',      # Belgium
    'FR': 'google.fr',      # France
    'IL': 'google.co.il',   # Israel
    'HR': 'google.hr',      # Croatia
    'HU': 'google.hu',      # Hungary
    'IT': 'google.it',      # Italy
    'JP': 'google.co.jp',   # Japan
    'KR': 'google.co.kr',   # South Korea
    'LT': 'google.lt',      # Lithuania
    'LV': 'google.lv',      # Latvia
    'NO': 'google.no',      # Norway
    'NL': 'google.nl',      # Netherlands
    'PL': 'google.pl',      # Poland
    'BR': 'google.com.br',  # Brazil
    'PT': 'google.pt',      # Portugal
    'RO': 'google.ro',      # Romania
    'RU': 'google.ru',      # Russia
    'SK': 'google.sk',      # Slovakia
    'SI': 'google.si',      # Slovenia
    'SE': 'google.se',      # Sweden
    'TH': 'google.co.th',   # Thailand
    'TR': 'google.com.tr',  # Turkey
    'UA': 'google.com.ua',  # Ukraine
    # 'CN': 'google.cn',    # China, only from China ?
    'HK': 'google.com.hk',  # Hong Kong
    'TW': 'google.com.tw'   # Taiwan
>>>>>>> dacbee92
}

time_range_dict = {
    'day': 'd',
    'week': 'w',
    'month': 'm',
    'year': 'y'
}

# Filter results. 0: None, 1: Moderate, 2: Strict
filter_mapping = {
    0 : 'off',
    1 : 'medium',
    2 : 'high'
}

# specific xpath variables
# ------------------------
<<<<<<< HEAD

# google results are grouped into <div class="g" ../>
results_xpath = '//div[@class="g"]'

# google *sections* are no usual *results*, we ignore them
g_section_with_header='./g-section-with-header'

=======

# google results are grouped into <div class="g" ../>
results_xpath = '//div[@class="g"]'

# google *sections* are no usual *results*, we ignore them
g_section_with_header='./g-section-with-header'

>>>>>>> dacbee92
# the title is a h3 tag relative to the result group
title_xpath = './/h3[1]'

# in the result group there is <div class="r" ../> it's first child is a <a
# href=...> (on some results, the <a> is the first "descendant", not ""child")
href_xpath = './/div[@class="r"]//a/@href'

# in the result group there is <div class="s" ../> containing he *content*
content_xpath = './/div[@class="s"]'

# Suggestions are links placed in a *card-section*, we extract only the text
# from the links not the links itself.
suggestion_xpath = '//div[contains(@class, "card-section")]//a'

# Since google does *auto-correction* on the first query these are not really
# *spelling suggestions*, we use them anyway.
spelling_suggestion_xpath = '//div[@class="med"]/p/a'

def extract_text_from_dom(result, xpath):
    """returns extract_text on the first result selected by the xpath or None"""
    r = eval_xpath(result, xpath)
    if len(r) > 0:
        return extract_text(r[0])
    return None

<<<<<<< HEAD
def request(query, params):
    """Google search request"""
    offset = (params['pageno'] - 1) * 10

=======
def get_lang_country(params, lang_list, custom_aliases):
    """Returns a tuple with *langauage* on its first and *country* on its second
    position."""
>>>>>>> dacbee92
    language = params['language']
    if language == 'all':
        language = 'en-US'

    language_array = language.split('-')

    if len(language_array) == 2:
        country = language_array[1]
    else:
        country = language_array[0].upper()

<<<<<<< HEAD
    language = match_language(
        language,
        supported_languages, # pylint: disable=undefined-variable
        language_aliases     # pylint: disable=undefined-variable
    )

    google_hostname = default_hostname
    if use_locale_domain:
        google_hostname = country_to_hostname.get(country.upper(), default_hostname)

    # https://www.google.de/search?q=corona&hl=de-DE&lr=lang_de&start=0&tbs=qdr%3Ad&safe=medium

    query_url = 'https://'+ google_hostname + '/search' + "?" + urlencode({'q': query})
=======
    language = match_language(language, lang_list, custom_aliases)
    return language, country

def request(query, params):
    """Google search request"""

    offset = (params['pageno'] - 1) * 10
    language, country = get_lang_country(
        # pylint: disable=undefined-variable
        params, supported_languages, language_aliases
    )
    subdomain = 'www.' + google_domains.get(country.upper(), 'google.com')

    # https://www.google.de/search?q=corona&hl=de-DE&lr=lang_de&start=0&tbs=qdr%3Ad&safe=medium
    query_url = 'https://'+ subdomain + '/search' + "?" + urlencode({'q': query})
>>>>>>> dacbee92
    query_url += '&' + urlencode({'hl': language + "-" + country})
    query_url += '&' + urlencode({'lr': "lang_" + language})
    query_url += '&' + urlencode({'ie': "utf8"})
    query_url += '&' + urlencode({'oe': "utf8"})
    query_url += '&' + urlencode({'start': offset})
    if params['time_range'] in time_range_dict:
        query_url += '&' + urlencode({'tbs': 'qdr:' + time_range_dict[params['time_range']]})
    if params['safesearch']:
        query_url += '&' + urlencode({'safe': filter_mapping[params['safesearch']]})

    params['url'] = query_url
    logger.debug("query_url --> %s", query_url)

    # en-US,en;q=0.8,en;q=0.5
    params['headers']['Accept-Language'] = (
        language + '-' + country + ',' + language + ';q=0.8,' + language + ';q=0.5'
        )
    logger.debug("HTTP header Accept-Language --> %s",
                 params['headers']['Accept-Language'])
    params['headers']['Accept'] = (
        'text/html,application/xhtml+xml,application/xml;q=0.9,image/webp,*/*;q=0.8'
        )
<<<<<<< HEAD
    params['google_hostname'] = google_hostname
=======
    #params['google_subdomain'] = subdomain
>>>>>>> dacbee92

    return params

def response(resp):
    """Get response from google's search request"""
    results = []

    # detect google sorry
    resp_url = urlparse(resp.url)
    if resp_url.netloc == 'sorry.google.com' or resp_url.path == '/sorry/IndexRedirect':
        raise RuntimeWarning('sorry.google.com')

    if resp_url.path.startswith('/sorry'):
        raise RuntimeWarning(gettext('CAPTCHA required'))

<<<<<<< HEAD
    # which hostname ?
    # google_hostname = resp.search_params.get('google_hostname')
=======
    # which subdomain ?
    # subdomain = resp.search_params.get('google_subdomain')
>>>>>>> dacbee92

    # convert the text to dom
    dom = html.fromstring(resp.text)

    # results --> answer
    answer = eval_xpath(dom, '//div[contains(@class, "LGOjhe")]//text()')
    if answer:
        results.append({'answer': ' '.join(answer)})
    else:
        logger.debug("did not found 'answer'")

    # results --> number_of_results
    try:
        _txt = eval_xpath(dom, '//div[@id="result-stats"]//text()')[0]
        _txt = _txt.split()[1]
        _txt = _txt.replace(',', '').replace('.', '')
        number_of_results = int(_txt)
        results.append({'number_of_results': number_of_results})

    except Exception as e:  # pylint: disable=broad-except
        logger.debug("did not 'number_of_results'")
        logger.error(e, exc_info=True)

    # parse results
    for result in eval_xpath(dom, results_xpath):

        # google *sections*
        if extract_text(eval_xpath(result, g_section_with_header)):
            logger.debug("ingoring <g-section-with-header>")
            continue

        try:
            title = extract_text(eval_xpath(result, title_xpath)[0])
            url = eval_xpath(result, href_xpath)[0]
            content = extract_text_from_dom(result, content_xpath)
            results.append({
                'url':      url,
                'title':    title,
                'content':  content
                })
        except Exception as e:  # pylint: disable=broad-except
            logger.error(e, exc_info=True)
            #from lxml import etree
            #logger.debug(etree.tostring(result, pretty_print=True))
            #import pdb
            #pdb.set_trace()
            continue

    # parse suggestion
    for suggestion in eval_xpath(dom, suggestion_xpath):
        # append suggestion
        results.append({'suggestion': extract_text(suggestion)})

    for correction in eval_xpath(dom, spelling_suggestion_xpath):
        results.append({'correction': extract_text(correction)})

    # return results
    return results

# get supported languages from their site
def _fetch_supported_languages(resp):
    ret_val = {}
    dom = html.fromstring(resp.text)
<<<<<<< HEAD

    radio_buttons = eval_xpath(dom, '//*[@id="langSec"]//input[@name="lang"]')

    for x in radio_buttons:
        name = x.get("data-name")
        code = x.get("value")
        supported_languages[code] = {"name": name}
=======
>>>>>>> dacbee92

    radio_buttons = eval_xpath(dom, '//*[@id="langSec"]//input[@name="lang"]')

    for x in radio_buttons:
        name = x.get("data-name")
        code = x.get("value")
        ret_val[code] = {"name": name}

    return ret_val<|MERGE_RESOLUTION|>--- conflicted
+++ resolved
@@ -1,15 +1,6 @@
 # SPDX-License-Identifier: AGPL-3.0-or-later
 """Google (Web)
 
-<<<<<<< HEAD
-@website     https://www.google.com
-@provide-api yes (https://developers.google.com/custom-search/)
-
-@using-api   no
-@results     HTML
-@stable      no (HTML can change)
-@parse       url, title, content, number_of_results, answer, suggestion, correction
-=======
 :website:     https://www.google.com
 :provide-api: yes (https://developers.google.com/custom-search/)
 
@@ -17,7 +8,6 @@
 :results:     plain text (utf-8)
 :stable:      yes
 :parse:       url, title, content, number_of_results, answer, suggestion, correction
->>>>>>> dacbee92
 
 For detailed description of the *REST-full* API see: `Query Parameter
 Definitions`_.
@@ -44,66 +34,6 @@
 language_support = True
 time_range_support = True
 safesearch = True
-<<<<<<< HEAD
-
-supported_languages_url = 'https://www.google.com/preferences?#languages'
-
-# based on https://en.wikipedia.org/wiki/List_of_Google_domains and tests
-default_hostname = 'www.google.com'
-
-country_to_hostname = {
-    'BG': 'www.google.bg',      # Bulgaria
-    'CZ': 'www.google.cz',      # Czech Republic
-    'DE': 'www.google.de',      # Germany
-    'DK': 'www.google.dk',      # Denmark
-    'AT': 'www.google.at',      # Austria
-    'CH': 'www.google.ch',      # Switzerland
-    'GR': 'www.google.gr',      # Greece
-    'AU': 'www.google.com.au',  # Australia
-    'CA': 'www.google.ca',      # Canada
-    'GB': 'www.google.co.uk',   # United Kingdom
-    'ID': 'www.google.co.id',   # Indonesia
-    'IE': 'www.google.ie',      # Ireland
-    'IN': 'www.google.co.in',   # India
-    'MY': 'www.google.com.my',  # Malaysia
-    'NZ': 'www.google.co.nz',   # New Zealand
-    'PH': 'www.google.com.ph',  # Philippines
-    'SG': 'www.google.com.sg',  # Singapore
-    # 'US': 'www.google.us',    # United States, redirect to .com
-    'ZA': 'www.google.co.za',   # South Africa
-    'AR': 'www.google.com.ar',  # Argentina
-    'CL': 'www.google.cl',      # Chile
-    'ES': 'www.google.es',      # Spain
-    'MX': 'www.google.com.mx',  # Mexico
-    'EE': 'www.google.ee',      # Estonia
-    'FI': 'www.google.fi',      # Finland
-    'BE': 'www.google.be',      # Belgium
-    'FR': 'www.google.fr',      # France
-    'IL': 'www.google.co.il',   # Israel
-    'HR': 'www.google.hr',      # Croatia
-    'HU': 'www.google.hu',      # Hungary
-    'IT': 'www.google.it',      # Italy
-    'JP': 'www.google.co.jp',   # Japan
-    'KR': 'www.google.co.kr',   # South Korea
-    'LT': 'www.google.lt',      # Lithuania
-    'LV': 'www.google.lv',      # Latvia
-    'NO': 'www.google.no',      # Norway
-    'NL': 'www.google.nl',      # Netherlands
-    'PL': 'www.google.pl',      # Poland
-    'BR': 'www.google.com.br',  # Brazil
-    'PT': 'www.google.pt',      # Portugal
-    'RO': 'www.google.ro',      # Romania
-    'RU': 'www.google.ru',      # Russia
-    'SK': 'www.google.sk',      # Slovakia
-    'SI': 'www.google.si',      # Slovenia
-    'SE': 'www.google.se',      # Sweden
-    'TH': 'www.google.co.th',   # Thailand
-    'TR': 'www.google.com.tr',  # Turkey
-    'UA': 'www.google.com.ua',  # Ukraine
-    # 'CN': 'www.google.cn',    # China, only from China ?
-    'HK': 'www.google.com.hk',  # Hong Kong
-    'TW': 'www.google.com.tw'   # Taiwan
-=======
 supported_languages_url = 'https://www.google.com/preferences?#languages'
 
 # based on https://en.wikipedia.org/wiki/List_of_Google_domains and tests
@@ -159,7 +89,6 @@
     # 'CN': 'google.cn',    # China, only from China ?
     'HK': 'google.com.hk',  # Hong Kong
     'TW': 'google.com.tw'   # Taiwan
->>>>>>> dacbee92
 }
 
 time_range_dict = {
@@ -178,7 +107,6 @@
 
 # specific xpath variables
 # ------------------------
-<<<<<<< HEAD
 
 # google results are grouped into <div class="g" ../>
 results_xpath = '//div[@class="g"]'
@@ -186,15 +114,6 @@
 # google *sections* are no usual *results*, we ignore them
 g_section_with_header='./g-section-with-header'
 
-=======
-
-# google results are grouped into <div class="g" ../>
-results_xpath = '//div[@class="g"]'
-
-# google *sections* are no usual *results*, we ignore them
-g_section_with_header='./g-section-with-header'
-
->>>>>>> dacbee92
 # the title is a h3 tag relative to the result group
 title_xpath = './/h3[1]'
 
@@ -220,16 +139,9 @@
         return extract_text(r[0])
     return None
 
-<<<<<<< HEAD
-def request(query, params):
-    """Google search request"""
-    offset = (params['pageno'] - 1) * 10
-
-=======
 def get_lang_country(params, lang_list, custom_aliases):
     """Returns a tuple with *langauage* on its first and *country* on its second
     position."""
->>>>>>> dacbee92
     language = params['language']
     if language == 'all':
         language = 'en-US'
@@ -241,21 +153,6 @@
     else:
         country = language_array[0].upper()
 
-<<<<<<< HEAD
-    language = match_language(
-        language,
-        supported_languages, # pylint: disable=undefined-variable
-        language_aliases     # pylint: disable=undefined-variable
-    )
-
-    google_hostname = default_hostname
-    if use_locale_domain:
-        google_hostname = country_to_hostname.get(country.upper(), default_hostname)
-
-    # https://www.google.de/search?q=corona&hl=de-DE&lr=lang_de&start=0&tbs=qdr%3Ad&safe=medium
-
-    query_url = 'https://'+ google_hostname + '/search' + "?" + urlencode({'q': query})
-=======
     language = match_language(language, lang_list, custom_aliases)
     return language, country
 
@@ -271,7 +168,6 @@
 
     # https://www.google.de/search?q=corona&hl=de-DE&lr=lang_de&start=0&tbs=qdr%3Ad&safe=medium
     query_url = 'https://'+ subdomain + '/search' + "?" + urlencode({'q': query})
->>>>>>> dacbee92
     query_url += '&' + urlencode({'hl': language + "-" + country})
     query_url += '&' + urlencode({'lr': "lang_" + language})
     query_url += '&' + urlencode({'ie': "utf8"})
@@ -294,11 +190,7 @@
     params['headers']['Accept'] = (
         'text/html,application/xhtml+xml,application/xml;q=0.9,image/webp,*/*;q=0.8'
         )
-<<<<<<< HEAD
-    params['google_hostname'] = google_hostname
-=======
     #params['google_subdomain'] = subdomain
->>>>>>> dacbee92
 
     return params
 
@@ -314,13 +206,8 @@
     if resp_url.path.startswith('/sorry'):
         raise RuntimeWarning(gettext('CAPTCHA required'))
 
-<<<<<<< HEAD
-    # which hostname ?
-    # google_hostname = resp.search_params.get('google_hostname')
-=======
     # which subdomain ?
     # subdomain = resp.search_params.get('google_subdomain')
->>>>>>> dacbee92
 
     # convert the text to dom
     dom = html.fromstring(resp.text)
@@ -384,16 +271,6 @@
 def _fetch_supported_languages(resp):
     ret_val = {}
     dom = html.fromstring(resp.text)
-<<<<<<< HEAD
-
-    radio_buttons = eval_xpath(dom, '//*[@id="langSec"]//input[@name="lang"]')
-
-    for x in radio_buttons:
-        name = x.get("data-name")
-        code = x.get("value")
-        supported_languages[code] = {"name": name}
-=======
->>>>>>> dacbee92
 
     radio_buttons = eval_xpath(dom, '//*[@id="langSec"]//input[@name="lang"]')
 
