--- conflicted
+++ resolved
@@ -216,16 +216,7 @@
 	@echo "LINT      skip liniting py2"
 else
 test.pylint: pyenvinstall
-<<<<<<< HEAD
 	$(call cmd,pylint,$(PYLINT_FILES))
-=======
-	$(call cmd,pylint,\
-		searx/preferences.py \
-		searx/testing.py \
-		searx/engines/google.py \
-		searx/engines/google_news.py \
-	)
->>>>>>> dacbee92
 endif
 
 # TODO: balance linting with pylint
@@ -237,6 +228,7 @@
 	searx/version.py \
 	searx/engines/gigablast.py \
 	searx/engines/google.py \
+	searx/engines/google_news.py \
 	tests/unit/test_plugins.py
 
 # ignored rules:
@@ -256,11 +248,7 @@
 
 test.pep8: pyenvinstall
 	@echo "TEST      pep8"
-<<<<<<< HEAD
 	$(Q)$(PY_ENV_ACT); pep8 --exclude='searx/static, $(foreach f,$(PYLINT_FILES),$(f),)' --max-line-length=120 --ignore "E402,W503" searx tests
-=======
-	$(Q)$(PY_ENV_ACT); pep8 --exclude='searx/static,searx/engines/google.py' --max-line-length=120 --ignore "E402,W503" searx tests
->>>>>>> dacbee92
 
 ifeq ($(PY),2)
 test.unit:
