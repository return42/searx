--- conflicted
+++ resolved
@@ -216,15 +216,7 @@
 	@echo "LINT      skip liniting py2"
 else
 test.pylint: pyenvinstall
-<<<<<<< HEAD
 	$(call cmd,pylint,$(PYLINT_FILES))
-=======
-	$(call cmd,pylint,\
-		searx/preferences.py \
-		searx/testing.py \
-		searx/engines/gigablast.py \
-	)
->>>>>>> ee5d2b31
 endif
 
 # TODO: balance linting with pylint
@@ -234,6 +226,7 @@
 	searx/testing.py \
 	searx/plugins/__init__.py \
 	searx/version.py \
+	searx/engines/gigablast.py \
 	tests/unit/test_plugins.py
 
 # ignored rules:
@@ -253,11 +246,7 @@
 
 test.pep8: pyenvinstall
 	@echo "TEST      pep8"
-<<<<<<< HEAD
 	$(Q)$(PY_ENV_ACT); pep8 --exclude='searx/static, $(foreach f,$(PYLINT_FILES),$(f),)' --max-line-length=120 --ignore "E402,W503" searx tests
-=======
-	$(Q)$(PY_ENV_ACT); pep8 --exclude='searx/static, searx/engines/gigablast.py' --max-line-length=120 --ignore "E402,W503" searx tests
->>>>>>> ee5d2b31
 
 ifeq ($(PY),2)
 test.unit:
