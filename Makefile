# -*- coding: utf-8; mode: makefile-gmake -*-
# SPDX-License-Identifier: AGPL-3.0-or-later
.DEFAULT_GOAL=help

# START Makefile setup
export GIT_URL=https://github.com/return42/searx
export GIT_BRANCH=searx-next
export SEARX_URL=https://searx.me
export DOCS_URL=https://return42.github.io/searx
# END Makefile setup

include utils/makefile.include

PYOBJECTS = searx
DOC       = docs
PY_SETUP_EXTRAS ?= \[test\]

include utils/makefile.python
include utils/makefile.sphinx

all: clean install

PHONY += help-min help-all help

help: help-min
	@echo  ''
	@echo  'to get more help:  make help-all'

help-min:
	@echo  '  test      - run developer tests'
	@echo  '  docs      - build documentation'
	@echo  '  docs-live - autobuild HTML documentation while editing'
	@echo  '  run       - run developer instance'
	@echo  '  install   - developer install (./local)'
	@echo  '  uninstall - uninstall (./local)'
	@echo  '  gh-pages  - build docs & deploy on gh-pages branch'
	@echo  '  clean     - drop builds and environments'
	@echo  '  project   - re-build generic files of the searx project'
	@echo  '  buildenv  - re-build environment files (aka brand)'
	@echo  '  themes    - re-build build the source of the themes'
	@echo  '  docker    - build Docker image'
	@echo  '  node.env  - download & install npm dependencies locally'
	@echo  ''
	@echo  'environment'
	@echo  '  SEARX_URL = $(SEARX_URL)'
	@echo  '  GIT_URL   = $(GIT_URL)'
	@echo  '  DOCS_URL  = $(DOCS_URL)'
	@echo  ''
	@$(MAKE) -e -s make-help

help-all: help-min
	@echo  ''
	@$(MAKE) -e -s python-help
	@echo  ''
	@$(MAKE) -e -s docs-help

PHONY += install
install: buildenv pyenvinstall

PHONY += uninstall
uninstall: pyenvuninstall

PHONY += clean
clean: pyclean docs-clean node.clean test.clean
	$(call cmd,common_clean)

PHONY += run
run:  buildenv pyenvinstall
	$(Q) ( \
	sed -i -e "s/debug : False/debug : True/g" ./searx/settings.yml ; \
	sleep 2 ; \
	xdg-open http://127.0.0.1:8888/ ; \
	sleep 3 ; \
	sed -i -e "s/debug : True/debug : False/g" ./searx/settings.yml ; \
	) &
	$(PY_ENV)/bin/python ./searx/webapp.py

# docs
# ----

sphinx-doc-prebuilds:: buildenv pyenvinstall prebuild-includes

PHONY += docs
docs:  sphinx-doc-prebuilds sphinx-doc
	$(call cmd,sphinx,html,docs,docs)

PHONY += docs-live
docs-live:  sphinx-doc-prebuilds sphinx-live
	$(call cmd,sphinx_autobuild,html,docs,docs)

PHONY += prebuild-includes
prebuild-includes:
	$(Q)mkdir -p $(DOCS_BUILD)/includes
	$(Q)./utils/searx.sh doc | cat > $(DOCS_BUILD)/includes/searx.rst
	$(Q)./utils/filtron.sh doc | cat > $(DOCS_BUILD)/includes/filtron.rst
	$(Q)./utils/morty.sh doc | cat > $(DOCS_BUILD)/includes/morty.rst


$(GH_PAGES)::
	@echo "doc available at --> $(DOCS_URL)"

# update project files
# --------------------

PHONY += project engines.languages useragents.update buildenv

project: buildenv useragents.update engines.languages

engines.languages:  pyenvinstall
	$(Q)echo "fetch languages .."
	$(Q)$(PY_ENV_ACT); python utils/fetch_languages.py
	$(Q)echo "update searx/data/engines_languages.json"
	$(Q)mv engines_languages.json searx/data/engines_languages.json
	$(Q)echo "update searx/languages.py"
	$(Q)mv languages.py searx/languages.py

useragents.update:  pyenvinstall
	$(Q)echo "Update searx/data/useragents.json with the most recent versions of Firefox."
	$(Q)$(PY_ENV_ACT); python utils/fetch_firefox_version.py

buildenv:
	$(Q)echo "build searx/brand.py"
	$(Q)echo "GIT_URL = '$(GIT_URL)'"  > searx/brand.py
	$(Q)echo "GIT_BRANCH = '$(GIT_BRANCH)'"  >> searx/brand.py
	$(Q)echo "ISSUE_URL = 'https://github.com/asciimoo/searx/issues'" >> searx/brand.py
	$(Q)echo "SEARX_URL = '$(SEARX_URL)'" >> searx/brand.py
	$(Q)echo "DOCS_URL = '$(DOCS_URL)'" >> searx/brand.py
	$(Q)echo "PUBLIC_INSTANCES = 'https://searx.space'" >> searx/brand.py
	$(Q)echo "build utils/brand.env"
	$(Q)echo "export GIT_URL='$(GIT_URL)'"  > utils/brand.env
	$(Q)echo "export GIT_BRANCH='$(GIT_BRANCH)'"  >> utils/brand.env
	$(Q)echo "export ISSUE_URL='https://github.com/asciimoo/searx/issues'" >> utils/brand.env
	$(Q)echo "export SEARX_URL='$(SEARX_URL)'" >> utils/brand.env
	$(Q)echo "export DOCS_URL='$(DOCS_URL)'" >> utils/brand.env
	$(Q)echo "export PUBLIC_INSTANCES='https://searx.space'" >> utils/brand.env


# node / npm
# ----------

node.env: buildenv
	$(Q)./manage.sh npm_packages

node.clean:
	$(Q)echo "CLEAN     locally installed npm dependencies"
	$(Q)rm -rf \
	  ./node_modules  \
	  ./package-lock.json \
	  ./searx/static/themes/oscar/package-lock.json \
	  ./searx/static/themes/oscar/node_modules \
	  ./searx/static/themes/simple/package-lock.json \
	  ./searx/static/themes/simple/node_modules

# build themes
# ------------

PHONY += themes.bootstrap themes themes.oscar themes.simple themes.legacy themes.courgette themes.pixart
themes: buildenv themes.bootstrap themes.oscar themes.simple themes.legacy themes.courgette themes.pixart

quiet_cmd_lessc = LESSC     $3
      cmd_lessc = PATH="$$(npm bin):$$PATH" \
	lessc --clean-css="--s1 --advanced --compatibility=ie9" "searx/static/$2" "searx/static/$3"

quiet_cmd_grunt = GRUNT     $2
      cmd_grunt = PATH="$$(npm bin):$$PATH" \
	grunt --gruntfile  "$2"

themes.oscar: node.env
	$(Q)echo '[!] build oscar theme'
	$(call cmd,grunt,searx/static/themes/oscar/gruntfile.js)

themes.simple: node.env
	$(Q)echo '[!] build simple theme'
	$(call cmd,grunt,searx/static/themes/simple/gruntfile.js)

themes.legacy: node.env
	$(Q)echo '[!] build legacy theme'
	$(call cmd,lessc,themes/legacy/less/style-rtl.less,themes/legacy/css/style-rtl.css)
	$(call cmd,lessc,themes/legacy/less/style.less,themes/legacy/css/style.css)

themes.courgette: node.env
	$(Q)echo '[!] build courgette theme'
	$(call cmd,lessc,themes/courgette/less/style.less,themes/courgette/css/style.css)
	$(call cmd,lessc,themes/courgette/less/style-rtl.less,themes/courgette/css/style-rtl.css)

themes.pixart: node.env
	$(Q)echo '[!] build pixart theme'
	$(call cmd,lessc,themes/pix-art/less/style.less,themes/pix-art/css/style.css)

themes.bootstrap: node.env
	$(call cmd,lessc,less/bootstrap/bootstrap.less,css/bootstrap.min.css)


# docker
# ------

PHONY += docker
docker: buildenv
	$(Q)./manage.sh docker_build

docker.push: buildenv
	$(Q)./manage.sh docker_build push

# gecko
# -----

PHONY += gecko.driver
gecko.driver:
	$(PY_ENV_ACT); ./manage.sh install_geckodriver

# test
# ----

PHONY += test test.sh test.pylint test.pep8 test.unit test.coverage test.robot
test: buildenv test.pylint test.pep8 test.unit gecko.driver test.robot

ifeq ($(PY),2)
test.pylint:
	@echo "LINT      skip liniting py2"
else
test.pylint: pyenvinstall
	$(call cmd,pylint,$(PYLINT_FILES))
endif

# TODO: balance linting with pylint
PYLINT_FILES=\
	searx/preferences.py \
<<<<<<< HEAD
	searx/resources.py \
	searx/testing.py \
	searx/plugins/__init__.py \
	searx/version.py \
	searx/engines/gigablast.py \
=======
	searx/testing.py \
>>>>>>> 4ad93eb6
	searx/engines/google.py \
	searx/engines/google_news.py \
	searx/engines/google_videos.py \
	searx/engines/google_scholar.py \
<<<<<<< HEAD
	searx/engines/google_images.py \
	tests/unit/test_plugins.py

=======
	searx/engines/google_images.py
>>>>>>> 4ad93eb6

# ignored rules:
#  E402 module level import not at top of file
#  W503 line break before binary operator

# ubu1604: uses shellcheck v0.3.7 (from 04/2015), no longer supported!
test.sh:
	shellcheck -x -s bash utils/brand.env
	shellcheck -x utils/lib.sh
	shellcheck -x utils/filtron.sh
	shellcheck -x utils/searx.sh
	shellcheck -x utils/morty.sh
	shellcheck -x utils/lxc.sh
	shellcheck -x utils/lxc-searx.env
	shellcheck -x .config.sh

test.pep8: pyenvinstall
	@echo "TEST      pep8"
	$(Q)$(PY_ENV_ACT); pep8 --exclude='searx/static, $(foreach f,$(PYLINT_FILES),$(f),)' --max-line-length=120 --ignore "E402,W503" searx tests

ifeq ($(PY),2)
test.unit:
	@echo "TEST      skip py2 unit tests"
else
test.unit: pyenvinstall
	@echo "TEST      tests/unit"
	$(Q)$(PY_ENV_ACT); python -m nose2 -s tests/unit
endif

test.coverage:  pyenvinstall
	@echo "TEST      unit test coverage"
	$(Q)$(PY_ENV_ACT); \
	python -m nose2 -C --log-capture --with-coverage --coverage searx -s tests/unit \
	&& coverage report \
	&& coverage html \

test.robot: pyenvinstall gecko.driver
	@echo "TEST      robot"
	$(Q)$(PY_ENV_ACT); PYTHONPATH=. python searx/testing.py robot

test.clean:
	@echo "CLEAN     intermediate test stuff"
	$(Q)rm -rf geckodriver.log .coverage coverage/


# travis
# ------

travis.codecov:
	$(Q)$(PY_ENV_BIN)/python -m pip install codecov

.PHONY: $(PHONY)<|MERGE_RESOLUTION|>--- conflicted
+++ resolved
@@ -218,6 +218,8 @@
 test.pylint:
 	@echo "LINT      skip liniting py2"
 else
+# TODO: balance linting with pylint
+
 test.pylint: pyenvinstall
 	$(call cmd,pylint,$(PYLINT_FILES))
 endif
@@ -225,26 +227,18 @@
 # TODO: balance linting with pylint
 PYLINT_FILES=\
 	searx/preferences.py \
-<<<<<<< HEAD
 	searx/resources.py \
 	searx/testing.py \
 	searx/plugins/__init__.py \
 	searx/version.py \
 	searx/engines/gigablast.py \
-=======
-	searx/testing.py \
->>>>>>> 4ad93eb6
 	searx/engines/google.py \
 	searx/engines/google_news.py \
 	searx/engines/google_videos.py \
 	searx/engines/google_scholar.py \
-<<<<<<< HEAD
 	searx/engines/google_images.py \
 	tests/unit/test_plugins.py
 
-=======
-	searx/engines/google_images.py
->>>>>>> 4ad93eb6
 
 # ignored rules:
 #  E402 module level import not at top of file
