# -*- coding: utf-8; mode: makefile-gmake -*-
# SPDX-License-Identifier: AGPL-3.0-or-later
.DEFAULT_GOAL=help

# START Makefile setup
export GIT_URL=https://github.com/return42/searx
export GIT_BRANCH=searx-next
export SEARX_URL=https://searx.me
export DOCS_URL=https://return42.github.io/searx
# END Makefile setup

include utils/makefile.include

PYOBJECTS = searx
DOC       = docs
PY_SETUP_EXTRAS ?= \[test\]

include utils/makefile.python
include utils/makefile.sphinx

all: clean install

PHONY += help-min help-all help

help: help-min
	@echo  ''
	@echo  'to get more help:  make help-all'

help-min:
	@echo  '  test      - run developer tests'
	@echo  '  docs      - build documentation'
	@echo  '  docs-live - autobuild HTML documentation while editing'
	@echo  '  run       - run developer instance'
	@echo  '  install   - developer install (./local)'
	@echo  '  uninstall - uninstall (./local)'
	@echo  '  gh-pages  - build docs & deploy on gh-pages branch'
	@echo  '  clean     - drop builds and environments'
	@echo  '  project   - re-build generic files of the searx project'
	@echo  '  buildenv  - re-build environment files (aka brand)'
	@echo  '  themes    - re-build build the source of the themes'
	@echo  '  docker    - build Docker image'
	@echo  '  node.env  - download & install npm dependencies locally'
	@echo  ''
	@echo  'environment'
	@echo  '  SEARX_URL = $(SEARX_URL)'
	@echo  '  GIT_URL   = $(GIT_URL)'
	@echo  '  DOCS_URL  = $(DOCS_URL)'
	@echo  ''
	@$(MAKE) -e -s make-help

help-all: help-min
	@echo  ''
	@$(MAKE) -e -s python-help
	@echo  ''
	@$(MAKE) -e -s docs-help

PHONY += install
install: buildenv pyenvinstall

PHONY += uninstall
uninstall: pyenvuninstall

PHONY += clean
clean: pyclean docs-clean node.clean test.clean
	$(call cmd,common_clean)

PHONY += run
run:  buildenv pyenvinstall
	$(Q) ( \
	sed -i -e "s/debug : False/debug : True/g" ./searx/settings.yml ; \
	sleep 2 ; \
	xdg-open http://127.0.0.1:8888/ ; \
	sleep 3 ; \
	sed -i -e "s/debug : True/debug : False/g" ./searx/settings.yml ; \
	) &
	$(PY_ENV)/bin/python ./searx/webapp.py

# docs
# ----

PHONY += docs
docs:  buildenv pyenvinstall sphinx-doc prebuild-includes
	$(call cmd,sphinx,html,docs,docs)

PHONY += docs-live prebuild-includes
docs-live:  buildenv pyenvinstall sphinx-live prebuild-includes
	$(call cmd,sphinx_autobuild,html,docs,docs)

prebuild-includes:
	@mkdir -p $(DOCS_BUILD)/includes
	@./utils/searx.sh doc | cat > $(DOCS_BUILD)/includes/searx.rst
	@./utils/filtron.sh doc | cat > $(DOCS_BUILD)/includes/filtron.rst
	@./utils/morty.sh doc | cat > $(DOCS_BUILD)/includes/morty.rst


$(GH_PAGES)::
	@echo "doc available at --> $(DOCS_URL)"

# update project files
# --------------------

PHONY += project engines.languages useragents.update buildenv

project: buildenv useragents.update engines.languages

engines.languages:  pyenvinstall
	$(Q)echo "fetch languages .."
	$(Q)$(PY_ENV_ACT); python utils/fetch_languages.py
	$(Q)echo "update searx/data/engines_languages.json"
	$(Q)mv engines_languages.json searx/data/engines_languages.json
	$(Q)echo "update searx/languages.py"
	$(Q)mv languages.py searx/languages.py

useragents.update:  pyenvinstall
	$(Q)echo "Update searx/data/useragents.json with the most recent versions of Firefox."
	$(Q)$(PY_ENV_ACT); python utils/fetch_firefox_version.py

buildenv:
	$(Q)echo "build searx/brand.py"
	$(Q)echo "GIT_URL = '$(GIT_URL)'"  > searx/brand.py
	$(Q)echo "GIT_BRANCH = '$(GIT_BRANCH)'"  >> searx/brand.py
	$(Q)echo "ISSUE_URL = 'https://github.com/asciimoo/searx/issues'" >> searx/brand.py
	$(Q)echo "SEARX_URL = '$(SEARX_URL)'" >> searx/brand.py
	$(Q)echo "DOCS_URL = '$(DOCS_URL)'" >> searx/brand.py
	$(Q)echo "PUBLIC_INSTANCES = 'https://searx.space'" >> searx/brand.py
	$(Q)echo "build utils/brand.env"
	$(Q)echo "export GIT_URL='$(GIT_URL)'"  > utils/brand.env
	$(Q)echo "export GIT_BRANCH='$(GIT_BRANCH)'"  >> utils/brand.env
	$(Q)echo "export ISSUE_URL='https://github.com/asciimoo/searx/issues'" >> utils/brand.env
	$(Q)echo "export SEARX_URL='$(SEARX_URL)'" >> utils/brand.env
	$(Q)echo "export DOCS_URL='$(DOCS_URL)'" >> utils/brand.env
	$(Q)echo "export PUBLIC_INSTANCES='https://searx.space'" >> utils/brand.env


# node / npm
# ----------

node.env: buildenv
	$(Q)./manage.sh npm_packages

node.clean:
	$(Q)echo "CLEAN     locally installed npm dependencies"
	$(Q)rm -rf \
	  ./node_modules  \
	  ./package-lock.json \
	  ./searx/static/themes/oscar/package-lock.json \
	  ./searx/static/themes/oscar/node_modules \
	  ./searx/static/themes/simple/package-lock.json \
	  ./searx/static/themes/simple/node_modules

# build themes
# ------------

PHONY += themes.bootstrap themes themes.oscar themes.simple themes.legacy themes.courgette themes.pixart
themes: buildenv themes.bootstrap themes.oscar themes.simple themes.legacy themes.courgette themes.pixart

quiet_cmd_lessc = LESSC     $3
      cmd_lessc = PATH="$$(npm bin):$$PATH" \
	lessc --clean-css="--s1 --advanced --compatibility=ie9" "searx/static/$2" "searx/static/$3"

quiet_cmd_grunt = GRUNT     $2
      cmd_grunt = PATH="$$(npm bin):$$PATH" \
	grunt --gruntfile  "$2"

themes.oscar: node.env
	$(Q)echo '[!] build oscar theme'
	$(call cmd,grunt,searx/static/themes/oscar/gruntfile.js)

themes.simple: node.env
	$(Q)echo '[!] build simple theme'
	$(call cmd,grunt,searx/static/themes/simple/gruntfile.js)

themes.legacy: node.env
	$(Q)echo '[!] build legacy theme'
	$(call cmd,lessc,themes/legacy/less/style-rtl.less,themes/legacy/css/style-rtl.css)
	$(call cmd,lessc,themes/legacy/less/style.less,themes/legacy/css/style.css)

themes.courgette: node.env
	$(Q)echo '[!] build courgette theme'
	$(call cmd,lessc,themes/courgette/less/style.less,themes/courgette/css/style.css)
	$(call cmd,lessc,themes/courgette/less/style-rtl.less,themes/courgette/css/style-rtl.css)

themes.pixart: node.env
	$(Q)echo '[!] build pixart theme'
	$(call cmd,lessc,themes/pix-art/less/style.less,themes/pix-art/css/style.css)

themes.bootstrap: node.env
	$(call cmd,lessc,less/bootstrap/bootstrap.less,css/bootstrap.min.css)


# docker
# ------

PHONY += docker
docker: buildenv
	$(Q)./manage.sh docker_build

docker.push: buildenv
	$(Q)./manage.sh docker_build push

# gecko
# -----

PHONY += gecko.driver
gecko.driver:
	$(PY_ENV_ACT); ./manage.sh install_geckodriver

# test
# ----

PHONY += test test.sh test.pylint test.pep8 test.unit test.coverage test.robot
test: buildenv test.pylint test.pep8 test.unit gecko.driver test.robot

ifeq ($(PY),2)
test.pylint:
	@echo "LINT      skip liniting py2"
else
test.pylint: pyenvinstall
<<<<<<< HEAD
	$(call cmd,pylint,$(PYLINT_FILES))
=======
	$(call cmd,pylint,\
		searx/preferences.py \
		searx/testing.py \
		searx/engines/google.py \
	)
>>>>>>> e5095c16
endif

# TODO: balance linting with pylint
PYLINT_FILES=\
	searx/preferences.py \
	searx/resources.py \
	searx/testing.py \
	searx/plugins/__init__.py \
	searx/version.py \
	searx/engines/gigablast.py \
	tests/unit/test_plugins.py

# ignored rules:
#  E402 module level import not at top of file
#  W503 line break before binary operator

# ubu1604: uses shellcheck v0.3.7 (from 04/2015), no longer supported!
test.sh:
	shellcheck -x -s bash utils/brand.env
	shellcheck -x utils/lib.sh
	shellcheck -x utils/filtron.sh
	shellcheck -x utils/searx.sh
	shellcheck -x utils/morty.sh
	shellcheck -x utils/lxc.sh
	shellcheck -x utils/lxc-searx.env
	shellcheck -x .config.sh

test.pep8: pyenvinstall
	@echo "TEST      pep8"
<<<<<<< HEAD
	$(Q)$(PY_ENV_ACT); pep8 --exclude='searx/static, $(foreach f,$(PYLINT_FILES),$(f),)' --max-line-length=120 --ignore "E402,W503" searx tests
=======
	$(Q)$(PY_ENV_ACT); pep8 --exclude='searx/static,searx/engines/google.py' --max-line-length=120 --ignore "E402,W503" searx tests
>>>>>>> e5095c16

ifeq ($(PY),2)
test.unit:
	@echo "TEST      skip py2 unit tests"
else
test.unit: pyenvinstall
	@echo "TEST      tests/unit"
	$(Q)$(PY_ENV_ACT); python -m nose2 -s tests/unit
endif

test.coverage:  pyenvinstall
	@echo "TEST      unit test coverage"
	$(Q)$(PY_ENV_ACT); \
	python -m nose2 -C --log-capture --with-coverage --coverage searx -s tests/unit \
	&& coverage report \
	&& coverage html \

test.robot: pyenvinstall gecko.driver
	@echo "TEST      robot"
	$(Q)$(PY_ENV_ACT); PYTHONPATH=. python searx/testing.py robot

test.clean:
	@echo "CLEAN     intermediate test stuff"
	$(Q)rm -rf geckodriver.log .coverage coverage/


# travis
# ------

travis.codecov:
	$(Q)$(PY_ENV_BIN)/python -m pip install codecov

.PHONY: $(PHONY)<|MERGE_RESOLUTION|>--- conflicted
+++ resolved
@@ -216,15 +216,7 @@
 	@echo "LINT      skip liniting py2"
 else
 test.pylint: pyenvinstall
-<<<<<<< HEAD
 	$(call cmd,pylint,$(PYLINT_FILES))
-=======
-	$(call cmd,pylint,\
-		searx/preferences.py \
-		searx/testing.py \
-		searx/engines/google.py \
-	)
->>>>>>> e5095c16
 endif
 
 # TODO: balance linting with pylint
@@ -235,6 +227,7 @@
 	searx/plugins/__init__.py \
 	searx/version.py \
 	searx/engines/gigablast.py \
+	searx/engines/google.py \
 	tests/unit/test_plugins.py
 
 # ignored rules:
@@ -254,11 +247,7 @@
 
 test.pep8: pyenvinstall
 	@echo "TEST      pep8"
-<<<<<<< HEAD
 	$(Q)$(PY_ENV_ACT); pep8 --exclude='searx/static, $(foreach f,$(PYLINT_FILES),$(f),)' --max-line-length=120 --ignore "E402,W503" searx tests
-=======
-	$(Q)$(PY_ENV_ACT); pep8 --exclude='searx/static,searx/engines/google.py' --max-line-length=120 --ignore "E402,W503" searx tests
->>>>>>> e5095c16
 
 ifeq ($(PY),2)
 test.unit:
