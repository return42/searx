--- conflicted
+++ resolved
@@ -222,25 +222,18 @@
 # TODO: balance linting with pylint
 PYLINT_FILES=\
 	searx/preferences.py \
-<<<<<<< HEAD
 	searx/resources.py \
 	searx/testing.py \
 	searx/plugins/__init__.py \
 	searx/version.py \
 	searx/engines/gigablast.py \
-=======
-	searx/testing.py \
->>>>>>> 5b29ac22
 	searx/engines/google.py \
 	searx/engines/google_news.py \
 	searx/engines/google_videos.py \
 	searx/engines/google_scholar.py \
-<<<<<<< HEAD
+	searx/engines/google_images.py \
 	tests/unit/test_plugins.py
 
-=======
-	searx/engines/google_images.py
->>>>>>> 5b29ac22
 
 # ignored rules:
 #  E402 module level import not at top of file
