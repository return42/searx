--- conflicted
+++ resolved
@@ -65,10 +65,7 @@
     "sphinx_issues", # https://github.com/sloria/sphinx-issues/blob/master/README.rst
     "sphinxcontrib.jinja",  # https://github.com/tardyp/sphinx-jinja
     "sphinxcontrib.programoutput",  # https://github.com/NextThought/sphinxcontrib-programoutput
-<<<<<<< HEAD
-=======
     'linuxdoc.kernel_include',  # Implementation of the 'kernel-include' reST-directive.
->>>>>>> c83007a6
     'linuxdoc.rstFlatTable',    # Implementation of the 'flat-table' reST-directive.
     'linuxdoc.kfigure',         # Sphinx extension which implements scalable image handling.
     "sphinx_tabs.tabs", # https://github.com/djungelorm/sphinx-tabs
